--- conflicted
+++ resolved
@@ -1,22 +1,14 @@
 import os
-<<<<<<< HEAD
-from typing import Callable
-=======
 from typing import Callable, Protocol
 from abc import ABC, abstractmethod
->>>>>>> 1275a179
 from speedrun.distributed.utils import sync_values, gather
 
 import torch.cuda
 import torch.distributed as dist
 
 
-<<<<<<< HEAD
-class AbstractClusterSpec(object):
-=======
 class AbstractClusterSpec(Protocol, ABC):
     @abstractmethod
->>>>>>> 1275a179
     @property
     def distributed_is_initialized(self):
         pass
